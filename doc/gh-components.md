# Grasshopper components for Revit
The Rhino Inside® technology allows Rhino and Grasshopper to be embedded within Revit.

It is important to have a basic understanding to the [Revit Data Hierarchy](https://www.modelical.com/en/gdocs/revit-data-hierarchy/) of Category -> Family -> Type -> Instance/Element to create and select elements.

This guide documents the Grasshopper components that support Revit interaction.

## Components

#### Build Components

 | Icon | Name | Description |
 | --- | --- | --- |
 | ![](GH/BeamByCurve.png) | Beam By Curve | Create a Revit Beam Object using a 2d or 3d curve for an axis |
 | ![](GH/FloorByOutline.png) | Floor By Outline | Create a Revit Floor Object using a 2d curve |
 | ![](GH/ColumnByCurve.png) | Column By Curve | Create a Revit Column Object using an axial curve|
 | ![](GH/WallByCurve.png) | Wall By Curve | Create a Revit Wall Object using a plan curve|
 | ![](GH/DirectShapeByGeometry.png) | DirectShape | Create a Directshape Element using a plan curve. This is the most generic way to import Geometry. |
 | ![](GH/DirectShapeCategories.png) | DirectShape Category | Create a Directshape category For using with the DirectShape Component |

#### Category Components

  | Icon | Name | Description |
  | --- | --- | --- |
<<<<<<< HEAD
  | ![](GH/CategoryDecompose.png) | Category Decompose | Break a Revit Category into its component parts.  Name, Parent, Line-Color, Material, Allow Bounds and Material Quantities |
  | ![](GH/Category.png) | Category | Revit Category Param |
  | ![](GH/CategoryTypes.png) | Category Types | A pick list of category types in Revit. |
=======
  | ![Rhino sending geometry to Revit](gh-categorydecompose.jpg) | Category Decompose | Break a Revit Category into its component parts.  Name, Parent, Line-Color, Material, Allow Bounds and Material Quantities |
  | ![Rhino sending geometry to Revit](gh-categorydecompose.jpg) | Category | Revit Category Param used for selecting persistent Category (future)|
  | ![Rhino sending geometry to Revit](gh-categorydecompose.jpg) | Category Types | A pick list of category types in Revit. |
>>>>>>> 690559a3

#### Document Components

   | Icon | Name | Description |
   | --- | --- | --- |
<<<<<<< HEAD
   | ![](GH/DocumentCategories.png) | Document Categories | Get Active Revit Document Category list |
   | ![](GH/DocumentElements.jpg) | Document Elements | Get Active Document Elements list using a Category filter|
   | ![](GH/DocumentElementTypes.png) | Document Element Types | Get Active Document Element Types using the Category, Family and Type filter |
   | ![](GH/DocumentLevels.png) | Document Levels | Get Active Document levels list from Revit |
   | ![](GH/DocumentParameters.png) | Document Parameters | Get Active Document Parameters attached to a specific category from Revit |
=======
   | ![Rhino sending geometry to Revit](gh-categorydecompose.jpg) | Document Categories | Get Active Document Category list Using the Type, and HasMaterial filter. |
   | ![Rhino sending geometry to Revit](gh-categorydecompose.jpg) | Document Elements | Get Active Document Elements list using a Category filter|
   | ![Rhino sending geometry to Revit](gh-categorydecompose.jpg) | Document Element Types | Get Active Document Element Types using the Category, Family and Type filter|
   | ![Rhino sending geometry to Revit](gh-categorydecompose.jpg) | Document Levels | Get Active Document levels list from Revit|
   | ![Rhino sending geometry to Revit](gh-categorydecompose.jpg) | Document Parameters | Get Active Document Parameters attached to a specific category from Revit |
>>>>>>> 690559a3

#### Elements Components

  | Icon | Name | Description |
  | --- | --- | --- |
<<<<<<< HEAD
  | ![](GH/ElementDecompose.png) | Element Decompose | Decompose an Element into its associated data including Constraints, Dimensions, Identity Data, Category, Family, Type, ID, etc...|
  | ![](GH/ElementGeometry.png) | Element Geometry | Returns one or more Rhino Breps(s) form a Revit Element|
  | ![](GH/ElementIdentity.png) | Element Identity | Returns Element Name, Category, Type and UUID|
  | ![](GH/ElementParameterGet.png) | Element Parameter Get | Get Active Document levels list from Revit|
  | ![](GH/ElementParameters.png) | Element Parameters | Get Active Document Parameters attached to a specific category from Revit |
  | ![](GH/ElementParameterSet.png) | Element Parameters Set | Get Active Document Elements list using a Category filter|
  | ![](GH/ElementPreview.png) | Element Preview | Get Active Document Element Types using the Category, Family and Type filter|
  | ![](GH/Element.png) | Element| Select one or more persistent Element(s) in Revit|
  | ![](GH/ElementType.png) | Element Type | Get Active Document Parameters attached to a specific category from Revit |
=======
  | ![Rhino sending geometry to Revit](gh-categorydecompose.jpg) | Element Decompose | Decompose an Element into its associated data including Constraints, Dimensions, Identity Data, Category, Family, Type, ID, etc...|
  | ![Rhino sending geometry to Revit](gh-categorydecompose.jpg) | Element Geometry | Returns one or more Rhino Breps(s) form a Revit Element|
  | ![Rhino sending geometry to Revit](gh-categorydecompose.jpg) | Element Identity | Returns Element Name, Category, Type and UUID|
  | ![Rhino sending geometry to Revit](gh-categorydecompose.jpg) | Element Parameter Get | Get Active Document levels list from Revit|
  | ![Rhino sending geometry to Revit](gh-categorydecompose.jpg) | Element Parameters | Get Active Document Parameters attached to a specific category from Revit |
  | ![Rhino sending geometry to Revit](gh-categorydecompose.jpg) | Element Parameters Set | Get Active Document Elements list using a Category filter|
  | ![Rhino sending geometry to Revit](gh-categorydecompose.jpg) | Element Preview | Get Active Document Element Types using the Category, Family and Type filter|
  | ![Rhino sending geometry to Revit](gh-categorydecompose.jpg) | Element| Select one or more persistent Element(s) in Revit|
  | ![Rhino sending geometry to Revit](gh-categorydecompose.jpg) | Element Type | Get Active Document Parameters attached to a specific category from Revit |
>>>>>>> 690559a3
<|MERGE_RESOLUTION|>--- conflicted
+++ resolved
@@ -22,39 +22,24 @@
 
   | Icon | Name | Description |
   | --- | --- | --- |
-<<<<<<< HEAD
   | ![](GH/CategoryDecompose.png) | Category Decompose | Break a Revit Category into its component parts.  Name, Parent, Line-Color, Material, Allow Bounds and Material Quantities |
   | ![](GH/Category.png) | Category | Revit Category Param |
   | ![](GH/CategoryTypes.png) | Category Types | A pick list of category types in Revit. |
-=======
-  | ![Rhino sending geometry to Revit](gh-categorydecompose.jpg) | Category Decompose | Break a Revit Category into its component parts.  Name, Parent, Line-Color, Material, Allow Bounds and Material Quantities |
-  | ![Rhino sending geometry to Revit](gh-categorydecompose.jpg) | Category | Revit Category Param used for selecting persistent Category (future)|
-  | ![Rhino sending geometry to Revit](gh-categorydecompose.jpg) | Category Types | A pick list of category types in Revit. |
->>>>>>> 690559a3
 
 #### Document Components
 
    | Icon | Name | Description |
    | --- | --- | --- |
-<<<<<<< HEAD
    | ![](GH/DocumentCategories.png) | Document Categories | Get Active Revit Document Category list |
    | ![](GH/DocumentElements.jpg) | Document Elements | Get Active Document Elements list using a Category filter|
    | ![](GH/DocumentElementTypes.png) | Document Element Types | Get Active Document Element Types using the Category, Family and Type filter |
    | ![](GH/DocumentLevels.png) | Document Levels | Get Active Document levels list from Revit |
    | ![](GH/DocumentParameters.png) | Document Parameters | Get Active Document Parameters attached to a specific category from Revit |
-=======
-   | ![Rhino sending geometry to Revit](gh-categorydecompose.jpg) | Document Categories | Get Active Document Category list Using the Type, and HasMaterial filter. |
-   | ![Rhino sending geometry to Revit](gh-categorydecompose.jpg) | Document Elements | Get Active Document Elements list using a Category filter|
-   | ![Rhino sending geometry to Revit](gh-categorydecompose.jpg) | Document Element Types | Get Active Document Element Types using the Category, Family and Type filter|
-   | ![Rhino sending geometry to Revit](gh-categorydecompose.jpg) | Document Levels | Get Active Document levels list from Revit|
-   | ![Rhino sending geometry to Revit](gh-categorydecompose.jpg) | Document Parameters | Get Active Document Parameters attached to a specific category from Revit |
->>>>>>> 690559a3
 
 #### Elements Components
 
   | Icon | Name | Description |
   | --- | --- | --- |
-<<<<<<< HEAD
   | ![](GH/ElementDecompose.png) | Element Decompose | Decompose an Element into its associated data including Constraints, Dimensions, Identity Data, Category, Family, Type, ID, etc...|
   | ![](GH/ElementGeometry.png) | Element Geometry | Returns one or more Rhino Breps(s) form a Revit Element|
   | ![](GH/ElementIdentity.png) | Element Identity | Returns Element Name, Category, Type and UUID|
@@ -63,15 +48,4 @@
   | ![](GH/ElementParameterSet.png) | Element Parameters Set | Get Active Document Elements list using a Category filter|
   | ![](GH/ElementPreview.png) | Element Preview | Get Active Document Element Types using the Category, Family and Type filter|
   | ![](GH/Element.png) | Element| Select one or more persistent Element(s) in Revit|
-  | ![](GH/ElementType.png) | Element Type | Get Active Document Parameters attached to a specific category from Revit |
-=======
-  | ![Rhino sending geometry to Revit](gh-categorydecompose.jpg) | Element Decompose | Decompose an Element into its associated data including Constraints, Dimensions, Identity Data, Category, Family, Type, ID, etc...|
-  | ![Rhino sending geometry to Revit](gh-categorydecompose.jpg) | Element Geometry | Returns one or more Rhino Breps(s) form a Revit Element|
-  | ![Rhino sending geometry to Revit](gh-categorydecompose.jpg) | Element Identity | Returns Element Name, Category, Type and UUID|
-  | ![Rhino sending geometry to Revit](gh-categorydecompose.jpg) | Element Parameter Get | Get Active Document levels list from Revit|
-  | ![Rhino sending geometry to Revit](gh-categorydecompose.jpg) | Element Parameters | Get Active Document Parameters attached to a specific category from Revit |
-  | ![Rhino sending geometry to Revit](gh-categorydecompose.jpg) | Element Parameters Set | Get Active Document Elements list using a Category filter|
-  | ![Rhino sending geometry to Revit](gh-categorydecompose.jpg) | Element Preview | Get Active Document Element Types using the Category, Family and Type filter|
-  | ![Rhino sending geometry to Revit](gh-categorydecompose.jpg) | Element| Select one or more persistent Element(s) in Revit|
-  | ![Rhino sending geometry to Revit](gh-categorydecompose.jpg) | Element Type | Get Active Document Parameters attached to a specific category from Revit |
->>>>>>> 690559a3
+  | ![](GH/ElementType.png) | Element Type | Get Active Document Parameters attached to a specific category from Revit |